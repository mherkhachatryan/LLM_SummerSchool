--- conflicted
+++ resolved
@@ -51,16 +51,17 @@
 class RMSNorm(nn.Module):
     def __init__(self, dim: int, eps: float = 1e-6):
         super().__init__()
-        self.dim = dim
         self.eps = eps
         self.weight = nn.Parameter(torch.ones(dim))
 
+    def _norm(self, x):
+        # Compute RMS normalization
+        return x * torch.rsqrt(x.pow(2).mean(-1, keepdim=True) + self.eps)
+
     def forward(self, x):
-        return self._norm(x.float()).type_as(x)
-
-    def _norm(self, x):
-        denominator = torch.rsqrt(x.pow(2).mean(-1, keepdim=True) + self.eps)
-        return x / denominator
+        # Apply normalization and scaling
+        output = self._norm(x.float()).type_as(x)
+        return output * self.weight
 
 
 # Precompute frequency tensor for rotary positional embedding
@@ -74,7 +75,7 @@
 
 # Apply rotary positional embedding
 def apply_rotary_emb(
-        xq: torch.Tensor, xk: torch.Tensor, freqs_cis: torch.Tensor
+    xq: torch.Tensor, xk: torch.Tensor, freqs_cis: torch.Tensor
 ) -> tuple[torch.Tensor, torch.Tensor]:
     xq_ = torch.view_as_complex(xq.float().reshape(*xq.shape[:-1], -1, 2))
     xk_ = torch.view_as_complex(xk.float().reshape(*xk.shape[:-1], -1, 2))
@@ -100,7 +101,7 @@
         self.wo = nn.Linear(args.n_heads * self.head_dim, args.dim, bias=False)
 
     def forward(
-            self, x: torch.Tensor, freqs_cis: torch.Tensor, mask: Optional[torch.Tensor]
+        self, x: torch.Tensor, freqs_cis: torch.Tensor, mask: Optional[torch.Tensor]
     ):
         bsz, seqlen, _ = x.shape
 
@@ -136,7 +137,7 @@
         return self.wo(output)
 
 
-# Feedforward network with SwiGLU
+# Feedforward network
 class FeedForward(nn.Module):
     def __init__(self, dim: int, hidden_dim: int, multiple_of: int):
         super().__init__()
@@ -147,9 +148,11 @@
         self.w3 = nn.Linear(dim, hidden_dim, bias=False)
 
     def forward(self, x):
+        # SwiGLU activation function
         return self.w2(F.silu(self.w1(x)) * self.w3(x))
 
 
+# Transformer block
 class TransformerBlock(nn.Module):
     def __init__(self, layer_id: int, args: ModelArgs):
         super().__init__()
@@ -167,7 +170,7 @@
         self.ffn_norm = RMSNorm(args.dim, eps=args.norm_eps)
 
     def forward(
-            self, x: torch.Tensor, freqs_cis: torch.Tensor, mask: Optional[torch.Tensor]
+        self, x: torch.Tensor, freqs_cis: torch.Tensor, mask: Optional[torch.Tensor]
     ):
         # Apply attention
         h = x + self.attention.forward(self.attention_norm(x), freqs_cis, mask)
@@ -199,13 +202,14 @@
         _bsz, seqlen = tokens.shape
         h = self.tok_embeddings(tokens)
         self.freqs_cis = self.freqs_cis.to(h.device)
-        freqs_cis = self.freqs_cis[start_pos: start_pos + seqlen]
+        freqs_cis = self.freqs_cis[start_pos : start_pos + seqlen]
 
         # Create causal mask
         mask = None
         if seqlen > 1:
-            # mask = self.causal_mask(seqlen).to(h.device)
-            mask = torch.full((1, 1, seqlen, seqlen), float('-inf'), device=h.device)
+            mask = torch.full(
+                (1, 1, seqlen, seqlen), float("-inf"), device=tokens.device
+            )
             mask = torch.triu(mask, diagonal=start_pos + 1).type_as(h)
 
         # Apply transformer layers
@@ -214,18 +218,6 @@
         h = self.norm(h)
         output = self.output(h)  # Return logits for all positions
         return output
-
-    # @staticmethod
-    # def causal_mask(size):
-    #     """
-    #     Create a causal mask of shape (size, size) with zeros in the lower triangle
-    #     (including the diagonal) and -inf in the upper triangle.
-    #     """
-    #     mask = torch.full((1, 1, size, size), float('-inf'))
-    #
-    #     mask = torch.triu(mask, diagonal=start_pos + 1, diagonal=1)
-    #     # mask = mask.masked_fill(mask == 1, float('-inf'))
-    #     return mask
 
 
 # Helper function to repeat key/value heads
@@ -351,13 +343,8 @@
     )
 
     # Training configuration
-<<<<<<< HEAD
     batch_size = 4
     num_epochs = 300
-=======
-    batch_size = 64
-    num_epochs = 100
->>>>>>> c4bfa2f3
     learning_rate = 5e-5
     device = torch.device("cuda" if torch.cuda.is_available() else "cpu")
 
